--- conflicted
+++ resolved
@@ -21,13 +21,10 @@
 import { webhooks } from './models/webhooks';
 import { requests } from './models/requests';
 import bodyParser from 'body-parser';
-<<<<<<< HEAD
 import { monitoring } from './routes/monitor';
-=======
 import { networkInterfaces } from 'os';
 import https from 'https';
 import { caches } from './models/cache';
->>>>>>> 2290442a
 
 /*
     To allow us to send a larger volume of requests, we need to attach multiple IP
